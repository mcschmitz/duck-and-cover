--- conflicted
+++ resolved
@@ -56,10 +56,7 @@
     meta_data_path: Optional[str]
 
     # Training:
-<<<<<<< HEAD
     train_steps: Optional[int]
-=======
->>>>>>> 77e5be39
     batch_size: int
     gen_lr: float
     gen_betas: Tuple[float, float]
@@ -87,6 +84,22 @@
             "learning_progress", values["unique_experiment_name"]
         )
 
+    @validator("eval_rate", always=True)
+    def default_eval_rate(cls, v, values):  # noqa: D102, N805
+        return v or values["train_steps"] // 32
+
+    @validator("train_steps", always=True)
+    def default_train_steps(cls, v, values):  # noqa: D102, N805
+        """
+        Increments the step size as discriminator step and generator step are
+        seen as one step each.
+
+        Args:
+            v: Number of steps.
+            values: Values of the config.
+        """
+        return int(v * (1 + 1 / values["n_critic"]))
+
     @validator("wandb_tags", always=True)
     def default_wandb_tags(cls, v, values):  # noqa: D102, N805
         tags = []
@@ -110,96 +123,8 @@
             return SpotifyDataloader(self)
         elif self.dataloader == "HFDatasets":
             return HFDataloader(self)
+        elif self.dataloader == "HFDatasets":
+            return HFDataloader(self)
         raise ValueError(
-            "dataloader has to be either MNISTDataloader, SpotifyDataloader or HFDatasets"
-        )
-
-
-class ProGANTrainConfig(GANTrainConfig):
-    batch_size: Dict[int, int]
-    n_critic: Optional[int] = 1
-    gradient_penalty_weight: Optional[float] = 10.0
-    fade_in_imgs: int
-    burn_in_imgs: int
-
-    @validator("fade_in_imgs", "burn_in_imgs", always=True)
-<<<<<<< HEAD
-    def default_fadeburn_in_imgs(cls, v, values):  # noqa: D102, N805
-=======
-    def default_fadeburn_in_imgs(cls, v, values):  # noqa: D102, N805, D101
->>>>>>> 77e5be39
-        """
-        Increases the number of fade-in & burn-in images as PyTorch Lightning
-        assigns a single step to every Generator & Discriminator update and the
-        total number of updates is calculated using the desired images.
-        """
-        return int(v * (1 + 1 / values["n_critic"]))
-
-
-StyleGANTrainConfig = ProGANTrainConfig
-
-
-<<<<<<< HEAD
-class DDPMTrainConfig(GANTrainConfig):
-    # Data
-    dataset_name: str
-
-    # Model
-    downblock_types: List[str]
-    upblock_types: List[str]
-    latent_size: int = None
-
-    # Training
-    lr_scheduler: str = "cosine"
-    warmup_perc: float = 0.1
-    gradient_accumulation_steps: int = 1
-
-    ema_inv_gamma: float = 1.0
-    ema_power: float = 0.75
-    ema_max_decay: float = 0.9999
-    ddpm_beta_schedule: str = "linear"
-
-    @validator("downblock_types", always=True)
-    def down_block_types_validator(cls, v, values):  # noqa: D102, N805
-        """
-        Validataion of the Down Blocks definition.
-
-        Down Blocks should be a list of "DownBlock2D" and
-        "AttnDownBlock2D".
-        """
-        allowed_down_blocks = ("DownBlock2D", "AttnDownBlock2D")
-        if not all(block in allowed_down_blocks for block in v):
-            raise ValueError(
-                f"down_block_types has to be a list of {allowed_down_blocks}"
-            )
-        return v
-
-    @validator("upblock_types", always=True)
-    def up_block_types_validator(cls, v, values):  # noqa: D102, N805
-        """
-        Validataion of the Up Blocks definition.
-
-        Down Blocks should be a list of "UpBlock2D" and "AttnUpBlock2D".
-        """
-        allowed_up_blocks = ("UpBlock2D", "AttnUpBlock2D")
-        if not all(block in allowed_up_blocks for block in v):
-            raise ValueError(
-                f"up_block_types has to be a list of {allowed_up_blocks}"
-            )
-        return v
-=======
-class DDPMTrainConfig(GANTrainConfig, extra=Extra.allow):
-    overwrite_output_dir: bool = False
-    save_images_epochs: int = 1
-    lr_scheduler: str = "cosine"
-    adam_weight_decay: float = 1e-6
-    adam_epsilon: float = 1e-8
-    ema_inv_gamma: float = 1.0
-    ema_power: float = 0.75
-    ema_max_decay: float = 0.9999
-    logging_dir: str = "logs"
-    local_rank: int = 1
-    predict_epsilon: bool = True
-    ddpm_num_steps: int = 1000
-    ddpm_beta_schedule: str = "linear"
->>>>>>> 77e5be39
+            "dataloader has to be either MNISTDataloader or DataLoader"
+        )